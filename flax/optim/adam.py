--- conflicted
+++ resolved
@@ -39,7 +39,6 @@
 
 class Adam(OptimizerDef):
   """Adam optimizer.
-<<<<<<< HEAD
 
   Implements Adam - a stochastic gradient descent method (SGD) that computes
   individual adaptive learning rates for different parameters from estimates of
@@ -61,10 +60,6 @@
     eps: A small scalar added to the gradient magnitude estimate to improve
       numerical stability (default: 1e-8).
     weight_decay: The learning rate decay (default: 0.0).
-=======
-  
-  See: http://arxiv.org/abs/1412.6980
->>>>>>> 3f4c56df
   """
 
   def __init__(self,
