# Copyright 2024 The Flax Authors.
#
# Licensed under the Apache License, Version 2.0 (the "License");
# you may not use this file except in compliance with the License.
# You may obtain a copy of the License at
#
#     http://www.apache.org/licenses/LICENSE-2.0
#
# Unless required by applicable law or agreed to in writing, software
# distributed under the License is distributed on an "AS IS" BASIS,
# WITHOUT WARRANTIES OR CONDITIONS OF ANY KIND, either express or implied.
# See the License for the specific language governing permissions and
# limitations under the License.
# pytype: skip-file
from __future__ import annotations

import dataclasses
import functools
import inspect
import operator
import typing as tp

import jax
from jax.sharding import AbstractMesh, Mesh, PartitionSpec

from flax.nnx import (
  extract,
  filterlib,
  graph,
  statelib,
  variablelib,
)
<<<<<<< HEAD
from flax.nnx.transforms.transforms import (
  _resolve_bound_callable,
  _raise_bound_method_error,
)
from flax.typing import MISSING, Missing
=======
from flax.typing import MISSING, Missing, PathParts
>>>>>>> 5109e2c5

F = tp.TypeVar('F', bound=tp.Callable[..., tp.Any])
P = tp.ParamSpec('P')
R = tp.TypeVar('R')
Specs = tp.Any
AxisName = tp.Hashable

# -------------------------------
# jit
# -------------------------------


class StateSharding(extract.PrefixMapping):
  def __init__(
    self,
    filter_sharding: statelib.State
    | tp.Mapping[filterlib.Filter, tp.Any]
    | tp.Iterable[tuple[filterlib.Filter, tp.Any]],
    /,
  ):
    if isinstance(filter_sharding, statelib.State):
      filter_sharding = statelib.create_path_filters(filter_sharding)  # type: ignore

    iterable = tuple(
      filter_sharding.items()
      if isinstance(filter_sharding, tp.Mapping)
      else filter_sharding
    )
    self._filters = tuple(filter for filter, _ in iterable)
    self._shardings = tuple(axis for _, axis in iterable)

  @property
  def filters(self) -> tuple[filterlib.Filter, ...]:
    return self._filters

  @property
  def shardings(self) -> tuple[tp.Any, ...]:
    return self._shardings

  def map_prefix(
    self, path: PathParts, variable: variablelib.Variable
  ) -> tp.Any:
    for filter, sharding in zip(self.filters, self.shardings):
      predicate = filterlib.to_predicate(filter)
      if predicate(path, variable):
        return sharding
    raise ValueError(f'No axis found for {path=}, {variable=}')

  def __repr__(self):
    return f'StateSharding({dict(zip(self.filters, self.shardings))})'

  def __eq__(self, other):
    return (
      isinstance(other, StateSharding)
      and self.filters == other.filters
      and self.shardings == other.shardings
    )

  def __hash__(self):
    return hash((self.filters, self.shardings))


def _jit_split_fn(ctx: graph.SplitContext, path, prefix, x):
  if isinstance(prefix, StateSharding):
    graphdef, *states = ctx.flatten(x, *prefix.filters)
    return extract.NodeStates.from_split(graphdef, *states, metadata=prefix)
  return extract.NodeStates.from_split(*ctx.flatten(x, with_paths=False))


def _jit_merge_fn(ctx: graph.MergeContext, path, prefix, leaf) -> tp.Any:
  if not isinstance(leaf, extract.NodeStates):
    raise ValueError(f'Expected TreeNode, got {type(leaf)} at path {path}')
  return ctx.unflatten(leaf.graphdef, *leaf.states)


@dataclasses.dataclass(eq=False)
class JitFn:
  f: tp.Callable[..., tp.Any]
  in_shardings: tp.Any
  out_shardings: tp.Any
  kwarg_shardings: tp.Any
  ctxtag: tp.Hashable

  def __post_init__(self):
    # Prevent overwriting our ctxtag info with the child function's
    orig_ctxtag = self.ctxtag
    functools.update_wrapper(self, self.f, updated=())
    self.ctxtag = orig_ctxtag

  def __call__(self, *pure_args, **pure_kwargs):
    args, kwargs = extract.from_tree(
      (pure_args, pure_kwargs),
      merge_fn=_jit_merge_fn,
      ctxtag=self.ctxtag,
      is_inner=True,
    )

    out = self.f(*args, **kwargs)

    args_out, kwargs_out = extract.clear_non_graph_nodes((args, kwargs))
    pure_args_out, pure_kwargs_out, pure_out = extract.to_tree(
      (args_out, kwargs_out, out),
      prefix=(self.in_shardings, self.kwarg_shardings, self.out_shardings),
      ctxtag=self.ctxtag,
      split_fn=_jit_split_fn,
    )

    return pure_args_out, pure_kwargs_out, pure_out


@tp.overload
def jit(
  *,
  in_shardings: tp.Any = None,
  out_shardings: tp.Any = None,
  static_argnums: int | tp.Sequence[int] | None = None,
  static_argnames: str | tp.Iterable[str] | None = None,
  donate_argnums: int | tp.Sequence[int] | None = None,
  donate_argnames: str | tp.Iterable[str] | None = None,
  keep_unused: bool = False,
  device: tp.Optional[jax.Device] = None,
  backend: tp.Optional[str] = None,
  inline: bool = False,
  abstracted_axes: tp.Optional[tp.Any] = None,
) -> tp.Callable[[tp.Callable[P, R]], JitWrapped[P, R]]: ...
@tp.overload
def jit(
  fun: tp.Callable[P, R],
  *,
  in_shardings: tp.Any = None,
  out_shardings: tp.Any = None,
  static_argnums: int | tp.Sequence[int] | None = None,
  static_argnames: str | tp.Iterable[str] | None = None,
  donate_argnums: int | tp.Sequence[int] | None = None,
  donate_argnames: str | tp.Iterable[str] | None = None,
  keep_unused: bool = False,
  device: tp.Optional[jax.Device] = None,
  backend: tp.Optional[str] = None,
  inline: bool = False,
  abstracted_axes: tp.Optional[tp.Any] = None,
) -> JitWrapped[P, R]: ...
def jit(
  fun: tp.Callable[P, R] | Missing = MISSING,
  *,
  in_shardings: tp.Any = None,
  out_shardings: tp.Any = None,
  static_argnums: int | tp.Sequence[int] | None = None,
  static_argnames: str | tp.Iterable[str] | None = None,
  donate_argnums: int | tp.Sequence[int] | None = None,
  donate_argnames: str | tp.Iterable[str] | None = None,
  keep_unused: bool = False,
  device: tp.Optional[jax.Device] = None,
  backend: tp.Optional[str] = None,
  inline: bool = False,
  abstracted_axes: tp.Optional[tp.Any] = None,
) -> JitWrapped[P, R] | tp.Callable[[tp.Callable[P, R]], JitWrapped[P, R]]:
  """
  Lifted version of ``jax.jit`` that can handle Modules / graph nodes as
  arguments.

  .. note::
    If jitted function has a model and an optimizer as inputs, we can
    reduce accelerator's memory usage if we specify them in
    ``donate_argnums`` or ``donate_argnames``:

      >>> from flax import nnx
      >>>
      >>> @nnx.jit(donate_argnames=("model", "optimizer"))
      ... def func(model: nnx.Module, optimizer: nnx.Optimizer, other_args):
      ...   pass

    For details please see `this discussion <https://github.com/google/flax/issues/5026>`_.

  Args:
    fun: Function to be jitted. ``fun`` should be a pure function, as
      side-effects may only be executed once.

      The arguments and return value of ``fun`` should be arrays,
      scalars, or (nested) standard Python containers (tuple/list/dict) thereof.
      Positional arguments indicated by ``static_argnums`` can be anything at
      all, provided they are hashable and have an equality operation defined.
      Static arguments are included as part of a compilation cache key, which is
      why hash and equality operators must be defined.

      JAX keeps a weak reference to ``fun`` for use as a compilation cache key,
      so the object ``fun`` must be weakly-referenceable. Most :class:`Callable`
      objects will already satisfy this requirement.

      .. note::
        Bound methods (e.g., ``module.method``) are not supported. Use the
        decorator form ``@nnx.jit`` on the method definition or call
        ``nnx.jit(MyClass.method)(instance, ...)`` with the unbound method.
    in_shardings: Pytree of structure matching that of arguments to ``fun``,
      with all actual arguments replaced by resource assignment specifications.
      It is also valid to specify a pytree prefix (e.g. one value in place of a
      whole subtree), in which case the leaves get broadcast to all values in
      that subtree.

      The ``in_shardings`` argument is optional. JAX will infer the shardings
      from the input :py:class:`jax.Array`'s and defaults to replicating the input
      if the sharding cannot be inferred.

      The valid resource assignment specifications are:
        - :py:class:`Sharding`, which will decide how the value
            will be partitioned. With this, using a mesh context manager is not
            required.
        - :py:obj:`None`, will give JAX the freedom to choose whatever sharding
          it wants.
          For in_shardings, JAX will mark is as replicated but this behavior
          can change in the future.
          For out_shardings, we will rely on the XLA GSPMD partitioner to
          determine the output shardings.

      The size of every dimension has to be a multiple of the total number of
      resources assigned to it. This is similar to pjit's in_shardings.
    out_shardings: Like ``in_shardings``, but specifies resource
      assignment for function outputs. This is similar to pjit's
      out_shardings.

      The ``out_shardings`` argument is optional. If not specified, :py:func:`jax.jit`
      will use GSPMD's sharding propagation to figure out what the sharding of the
      output(s) should be.
    static_argnums: An optional int or collection of ints that specify which
      positional arguments to treat as static (compile-time constant).
      Operations that only depend on static arguments will be constant-folded in
      Python (during tracing), and so the corresponding argument values can be
      any Python object.

      Static arguments should be hashable, meaning both ``__hash__`` and
      ``__eq__`` are implemented, and immutable. Calling the jitted function
      with different values for these constants will trigger recompilation.
      Arguments that are not arrays or containers thereof must be marked as
      static.

      If neither ``static_argnums`` nor ``static_argnames`` is provided, no
      arguments are treated as static. If ``static_argnums`` is not provided but
      ``static_argnames`` is, or vice versa, JAX uses
      :code:`inspect.signature(fun)` to find any positional arguments that
      correspond to ``static_argnames``
      (or vice versa). If both ``static_argnums`` and ``static_argnames`` are
      provided, ``inspect.signature`` is not used, and only actual
      parameters listed in either ``static_argnums`` or ``static_argnames`` will
      be treated as static.
    static_argnames: An optional string or collection of strings specifying
      which named arguments to treat as static (compile-time constant). See the
      comment on ``static_argnums`` for details. If not
      provided but ``static_argnums`` is set, the default is based on calling
      ``inspect.signature(fun)`` to find corresponding named arguments.
    donate_argnums: Specify which positional argument buffers are "donated" to
      the computation. It is safe to donate argument buffers if you no longer
      need them once the computation has finished. In some cases XLA can make
      use of donated buffers to reduce the amount of memory needed to perform a
      computation, for example recycling one of your input buffers to store a
      result. You should not reuse buffers that you donate to a computation, JAX
      will raise an error if you try to. By default, no argument buffers are
      donated.

      If neither ``donate_argnums`` nor ``donate_argnames`` is provided, no
      arguments are donated. If ``donate_argnums`` is not provided but
      ``donate_argnames`` is, or vice versa, JAX uses
      :code:`inspect.signature(fun)` to find any positional arguments that
      correspond to ``donate_argnames``
      (or vice versa). If both ``donate_argnums`` and ``donate_argnames`` are
      provided, ``inspect.signature`` is not used, and only actual
      parameters listed in either ``donate_argnums`` or ``donate_argnames`` will
      be donated.

      For more details on buffer donation see the
      `FAQ <https://jax.readthedocs.io/en/latest/faq.html#buffer-donation>`_.
    donate_argnames: An optional string or collection of strings specifying
      which named arguments are donated to the computation. See the
      comment on ``donate_argnums`` for details. If not
      provided but ``donate_argnums`` is set, the default is based on calling
      ``inspect.signature(fun)`` to find corresponding named arguments.
    keep_unused: If `False` (the default), arguments that JAX determines to be
      unused by `fun` *may* be dropped from resulting compiled XLA executables.
      Such arguments will not be transferred to the device nor provided to the
      underlying executable. If `True`, unused arguments will not be pruned.
    device: This is an experimental feature and the API is likely to change.
      Optional, the Device the jitted function will run on. (Available devices
      can be retrieved via :py:func:`jax.devices`.) The default is inherited
      from XLA's DeviceAssignment logic and is usually to use
      ``jax.devices()[0]``.
    backend: This is an experimental feature and the API is likely to change.
      Optional, a string representing the XLA backend: ``'cpu'``, ``'gpu'``, or
      ``'tpu'``.
    inline: Specify whether this function should be inlined into enclosing
      jaxprs (rather than being represented as an application of the xla_call
      primitive with its own subjaxpr). Default False.

  Returns:
    A wrapped version of ``fun``, set up for just-in-time compilation.
  """

  if isinstance(fun, Missing):
    return functools.partial(
      jit,
      in_shardings=in_shardings,
      out_shardings=out_shardings,
      static_argnums=static_argnums,
      static_argnames=static_argnames,
      donate_argnums=donate_argnums,
      donate_argnames=donate_argnames,
      keep_unused=keep_unused,
      device=device,
      backend=backend,
      inline=inline,
      abstracted_axes=abstracted_axes,
    )  # type: ignore[return-value]
  # Detect bound nnx.Module methods and raise error.
  fun_unbound, _, was_bound = _resolve_bound_callable(fun)
  if was_bound:
    _raise_bound_method_error('jit')

  return JitWrapped(
    fun_unbound,
    in_shardings=in_shardings,
    out_shardings=out_shardings,
    static_argnums=static_argnums,
    static_argnames=static_argnames,
    donate_argnums=donate_argnums,
    donate_argnames=donate_argnames,
    keep_unused=keep_unused,
    device=device,
    backend=backend,
    inline=inline,
    abstracted_axes=abstracted_axes,
  )


class JitWrapped(tp.Generic[P, R]):
  """A function ready to be traced, lowered, and compiled.

  This protocol reflects the output of functions such as
  ``jax.jit``. Calling it results in JIT (just-in-time) lowering,
  compilation, and execution. It can also be explicitly lowered prior
  to compilation, and the result compiled prior to execution.
  """

  def __init__(
    self,
    fun: tp.Callable[P, R],
    in_shardings: tp.Any,
    out_shardings: tp.Any,
    static_argnums: int | tp.Sequence[int] | None = None,
    static_argnames: str | tp.Iterable[str] | None = None,
    donate_argnums: int | tp.Sequence[int] | None = None,
    donate_argnames: str | tp.Iterable[str] | None = None,
    keep_unused: bool = False,
    device: tp.Optional[jax.Device] = None,
    backend: tp.Optional[str] = None,
    inline: bool = False,
    abstracted_axes: tp.Optional[tp.Any] = None,
  ):
    functools.update_wrapper(self, fun)
    self.fun: tp.Callable[P, R] = fun
    kwarg_shardings = None
    self.jax_in_shardings = jax.tree.map(
      lambda x: extract.NodeStates.from_prefixes(x.shardings, metadata=x)
      if isinstance(x, StateSharding)
      else x,
      in_shardings,
    )
    self.jax_out_shardings = jax.tree.map(
      lambda x: extract.NodeStates.from_prefixes(x.shardings, metadata=x)
      if isinstance(x, StateSharding)
      else x,
      out_shardings,
    )

    if isinstance(in_shardings, (tuple, list)) and (static_argnums or static_argnames):
      # We should reintroduce None values into in_shardings corresponding to static arguments
      static_argnums = _resolve_argnums(fun, static_argnums, static_argnames)
      in_shardings = list(in_shardings)
      for static_arg_index in sorted(static_argnums):
        in_shardings.insert(static_arg_index, None)
      in_shardings = tuple(in_shardings)

    jax_out_in_shardings = jax.tree.map(
      lambda x: extract.NodeStates.from_prefixes(x.shardings, metadata=x)
      if isinstance(x, StateSharding)
      else x,
      in_shardings,
    )

    self.jitted_fn = jax.jit(
      JitFn(fun, in_shardings, out_shardings, kwarg_shardings, self),
      in_shardings=self.jax_in_shardings,
      out_shardings=(jax_out_in_shardings, kwarg_shardings, self.jax_out_shardings),
      static_argnums=static_argnums,
      static_argnames=static_argnames,
      donate_argnums=donate_argnums,
      donate_argnames=donate_argnames,
      keep_unused=keep_unused,
      device=device,
      backend=backend,
      inline=inline,
      abstracted_axes=abstracted_axes,
    )
    self.in_shardings = in_shardings
    self.out_shardings = out_shardings
    self.kwarg_shardings = kwarg_shardings
    self.static_argnums = static_argnums

  # implement descriptor protocol so that we can use this as a method
  def __get__(self, obj, objtype=None):
    if obj is None:
      return self
    return functools.partial(self, obj)

  def _get_pure_args_kwargs(self, args, kwargs):
    pure_args, pure_kwargs = extract.to_tree(
      (args, kwargs),
      prefix=(self.in_shardings, self.kwarg_shardings)
      if self.in_shardings is not None or self.kwarg_shardings is not None
      else None,
      split_fn=_jit_split_fn,
      check_aliasing=self.in_shardings is not None
      or self.kwarg_shardings is not None,
      ctxtag=self,
    )
    return pure_args, pure_kwargs

  def _get_non_pure_out(self, pure_args_out, pure_kwargs_out, pure_out, /):
    _args_out, _kwargs_out, out = extract.from_tree(
      (pure_args_out, pure_kwargs_out, pure_out),
      merge_fn=_jit_merge_fn,
      is_inner=False,
      ctxtag=self,
    )
    return out

  def __call__(self, *args: P.args, **kwargs: P.kwargs) -> R:
    # run dynamic_cache_context before update_context
    with graph.update_context(self):
      pure_args, pure_kwargs = self._get_pure_args_kwargs(args, kwargs)
      pure_args_out, pure_kwargs_out, pure_out = self.jitted_fn(
        *pure_args, **pure_kwargs
      )
      out = self._get_non_pure_out(pure_args_out, pure_kwargs_out, pure_out)
    return out

  def eval_shape(self, *args, **kwargs):
    """See ``jax.eval_shape``."""
    args, kwargs = graph.clone((args, kwargs))
    with graph.update_context(self):
      pure_args, pure_kwargs = self._get_pure_args_kwargs(args, kwargs)
      pure_args_out, pure_kwargs_out, pure_out = self.jitted_fn.eval_shape(
        *pure_args, **pure_kwargs
      )
      out = self._get_non_pure_out(pure_args_out, pure_kwargs_out, pure_out)
    return out

  def trace(self, *args, **kwargs) -> Traced:
    """Trace this function explicitly for the given arguments.

    A traced function is staged out of Python and translated to a jaxpr. It is
    ready for lowering but not yet lowered.

    Returns:
      A ``Traced`` instance representing the tracing.
    """
    with graph.update_context(self):
      pure_args, pure_kwargs = self._get_pure_args_kwargs(args, kwargs)
      traced = self.jitted_fn.trace(*pure_args, **pure_kwargs)
    return Traced(traced, self)

  def lower(self, *args, **kwargs) -> Lowered:
    """Lower this function explicitly for the given arguments.

    This is a shortcut for ``self.trace(*args, **kwargs).lower()``.

    A lowered function is staged out of Python and translated to a
    compiler's input language, possibly in a backend-dependent
    manner. It is ready for compilation but not yet compiled.

    Returns:
      A ``Lowered`` instance representing the lowering.
    """
    with graph.update_context(self):
      pure_args, pure_kwargs = self._get_pure_args_kwargs(args, kwargs)
      lowered = self.jitted_fn.lower(*pure_args, **pure_kwargs)
    return Lowered(lowered, self)


class Stage:
  args_info: tp.Any  # PyTree of ArgInfo

  @property
  def _inner_obj(self) -> tp.Any:
    raise NotImplementedError

  @property
  def in_tree(self) -> jax.tree_util.PyTreeDef:
    return self._inner_obj.in_tree

  @property
  def in_avals(self):
    return self._inner_obj.in_avals

  @property
  def donate_argnums(self):
    return self._inner_obj.donate_argnums

@dataclasses.dataclass(frozen=True, slots=True)
class Compiled(Stage):
  """Compiled representation of a function specialized to types/values.

  A compiled computation is associated with an executable and the
  remaining information needed to execute it. It also provides a
  common API for querying properties of compiled computations across
  JAX's various compilation paths and backends.
  """

  compiled: jax.stages.Compiled
  jit_wrapped: JitWrapped

  @property
  def _inner_obj(self):
    return self.compiled

  @property
  def args_info(self) -> tp.Any:  # PyTree of ArgInfo
    raise self.compiled.args_info

  @staticmethod
  def call(*args, **kwargs):
    raise NotImplementedError

  def __call__(self, *args, **kwargs):
    with graph.update_context(self.jit_wrapped):
      pure_args, pure_kwargs = self.jit_wrapped._get_pure_args_kwargs(
        args, kwargs
      )
      pure_args_out, pure_kwargs_out, pure_out = self.compiled(
        *pure_args, **pure_kwargs
      )
      out = self.jit_wrapped._get_non_pure_out(
        pure_args_out, pure_kwargs_out, pure_out
      )
    return out

  @property
  def out_tree(self) -> jax.tree_util.PyTreeDef:
    return self.compiled.out_tree

  def as_text(self) -> str | None:
    """A human-readable text representation of this executable.

    Intended for visualization and debugging purposes. This is not a valid nor
    reliable serialization.

    Returns ``None`` if unavailable, e.g. based on backend, compiler, or
    runtime.
    """
    return self.compiled.as_text()

  def cost_analysis(self) -> tp.Any | None:
    """A summary of execution cost estimates.

    Intended for visualization and debugging purposes. The object output by
    this is some simple data structure that can easily be printed or serialized
    (e.g. nested dicts, lists, and tuples with numeric leaves). However, its
    structure can be arbitrary: it may be inconsistent across versions of JAX
    and jaxlib, or even across invocations.

    Returns ``None`` if unavailable, e.g. based on backend, compiler, or
    runtime.
    """
    return self.compiled.cost_analysis()

  def memory_analysis(self) -> tp.Any | None:
    """A summary of estimated memory requirements.

    Intended for visualization and debugging purposes. The object output by
    this is some simple data structure that can easily be printed or serialized
    (e.g. nested dicts, lists, and tuples with numeric leaves). However, its
    structure can be arbitrary: it may be inconsistent across versions of JAX
    and jaxlib, or even across invocations.

    Returns ``None`` if unavailable, e.g. based on backend, compiler, or
    runtime.
    """
    return self.compiled.memory_analysis()

  def runtime_executable(self) -> tp.Any | None:
    """An arbitrary object representation of this executable.

    Intended for debugging purposes. This is not valid nor reliable
    serialization. The output has no guarantee of consistency across
    invocations.

    Returns ``None`` if unavailable, e.g. based on backend, compiler, or
    runtime.
    """
    return self.compiled.runtime_executable()

  @property
  def input_shardings(self):  # PyTree[sharding.Sharding]
    return self.compiled.input_shardings

  @property
  def output_shardings(self):  # PyTree[sharding.Sharding]
    return self.compiled.output_shardings

  @property
  def input_layouts(self):
    return self.compiled.input_formats


@dataclasses.dataclass(frozen=True, slots=True)
class Lowered(Stage):
  """Lowering of a function specialized to argument types and values.

  A lowering is a computation ready for compilation. This class
  carries a lowering together with the remaining information needed to
  later compile and execute it. It also provides a common API for
  querying properties of lowered computations across JAX's various
  lowering paths (:func:`~jax.jit`, :func:`~jax.pmap`, etc.).
  """

  lowered: jax.stages.Lowered
  jit_wrapped: JitWrapped

  @property
  def _inner_obj(self):
    return self.lowered

  @property
  def args_info(self) -> tp.Any:  # PyTree of ArgInfo
    return self.lowered.args_info

  @property
  def out_tree(self):
    return self.lowered.out_tree

  @classmethod
  def from_flat_info(
    cls,
    lowering: tp.Any,  # type: ignore[name-defined]
    in_tree: jax.tree_util.PyTreeDef,
    in_avals,
    donate_argnums: tuple[int, ...],
    out_tree: jax.tree_util.PyTreeDef,
    no_kwargs: bool = False,
  ):
    raise NotImplementedError

  def compile(
    self, compiler_options: jax.stages.CompilerOptions | None = None
  ) -> Compiled:
    """Compile, returning a corresponding ``Compiled`` instance."""
    compiled = self.lowered.compile(compiler_options)
    return Compiled(compiled, self.jit_wrapped)

  def as_text(
    self, dialect: str | None = None, *, debug_info: bool = False
  ) -> str:
    """A human-readable text representation of this lowering.

    Intended for visualization and debugging purposes. This need not be a valid
    nor reliable serialization.
    Use `jax.export` if you want reliable and portable serialization.

    Args:
      dialect: Optional string specifying a lowering dialect (e.g. "stablehlo",
        or "hlo").
      debug_info: Whether to include debugging information,
        e.g., source location.
    """
    return self.lowered.as_text(dialect=dialect, debug_info=debug_info)

  def compiler_ir(self, dialect: str | None = None) -> tp.Any | None:
    """An arbitrary object representation of this lowering.

    Intended for debugging purposes. This is not a valid nor reliable
    serialization. The output has no guarantee of consistency across
    invocations.
    Use `jax.export` if you want reliable and portable serialization.

    Returns ``None`` if unavailable, e.g. based on backend, compiler, or
    runtime.

    Args:
      dialect: Optional string specifying a lowering dialect (e.g. "stablehlo",
        or "hlo").
    """
    return self.lowered.compiler_ir(dialect=dialect)

  def cost_analysis(self) -> tp.Any | None:
    """A summary of execution cost estimates.

    Intended for visualization and debugging purposes. The object output by
    this is some simple data structure that can easily be printed or serialized
    (e.g. nested dicts, lists, and tuples with numeric leaves). However, its
    structure can be arbitrary: it may be inconsistent across versions of JAX
    and jaxlib, or even across invocations.

    Returns ``None`` if unavailable, e.g. based on backend, compiler, or
    runtime.
    """
    return self.lowered.cost_analysis()

@dataclasses.dataclass(frozen=True, slots=True)
class Traced(Stage):
  """Traced form of a function specialized to argument types and values.

  A traced computation is ready for lowering. This class carries the
  traced representation with the remaining information needed to later
  lower, compile, and execute it.
  """

  traced: jax.stages.Traced
  jit_wrapped: JitWrapped

  @property
  def _inner_obj(self):
    return self.traced

  @property
  def out_info(self):
    return self.traced.out_info

  def lower(
    self, *, lowering_platforms: tuple[str, ...] | None = None
  ) -> Lowered:
    """Lower to compiler input, returning a ``Lowered`` instance."""
    lowered = self.traced.lower(lowering_platforms=lowering_platforms)
    return Lowered(lowered, self.jit_wrapped)


# -------------------------------
# shard_map
# -------------------------------

# TODO: create StateSpec and consider enabling a mode that does
# not use filters during split for performance. Overall there might
# be performance limitations for using shard_map at a top-level


@dataclasses.dataclass(eq=False)
class ShardMapFn:
  f: tp.Callable[..., tp.Any]
  in_specs: tp.Any
  out_specs: tp.Any
  kwarg_specs: tp.Any
  ctxtag: tp.Hashable

  def __post_init__(self):
    functools.update_wrapper(self, self.f)

  def __call__(self, *pure_args, **pure_kwargs):
    args, kwargs = extract.from_tree(
      (pure_args, pure_kwargs),
      merge_fn=_jit_merge_fn,
      ctxtag=self.ctxtag,
      is_inner=True,
    )

    out = self.f(*args, **kwargs)

    args_out, kwargs_out = extract.clear_non_graph_nodes((args, kwargs))
    pure_args_out, pure_kwargs_out, pure_out = extract.to_tree(
      (args_out, kwargs_out, out),
      prefix=(self.in_specs, self.kwarg_specs, self.out_specs),
      ctxtag=self.ctxtag,
      split_fn=_jit_split_fn,
    )

    return pure_args_out, pure_kwargs_out, pure_out


@tp.overload
def shard_map(
    f: F,
    *,
    mesh: Mesh | AbstractMesh,
    in_specs: Specs,
    out_specs: Specs,
    axis_names: tp.AbstractSet[AxisName] = frozenset(),
    check_vma: bool = True,
) -> F:
  ...


@tp.overload
def shard_map(
    *,
    mesh: Mesh | AbstractMesh,
    in_specs: Specs,
    out_specs: Specs,
    axis_names: tp.AbstractSet[AxisName] = frozenset(),
    check_vma: bool = True,
) -> tp.Callable[[F], F]:
  ...


def shard_map(
    f: F | type[Missing] = Missing,
    *,
    mesh: Mesh | AbstractMesh,
    in_specs: Specs,
    out_specs: Specs,
    axis_names: tp.AbstractSet[AxisName] = frozenset(),
    check_vma: bool = True,
) -> F | tp.Callable[[F], F]:
  """
  Lifted version of
  `jax.shard_map <https://docs.jax.dev/en/latest/_autosummary/jax.shard_map.html>`_
  that can handle Modules / graph nodes as arguments.

  Simple data parallel example::

    import jax
    import jax.numpy as jnp
    from flax import nnx
    from jax.sharding import PartitionSpec as P

    mesh = jax.sharding.Mesh(jax.local_devices(), ('data',))

    m = nnx.Linear(2, 3, rngs=nnx.Rngs(0))
    x = jnp.ones((32, 2))

    @nnx.shard_map(
      mesh=mesh, in_specs=(P(None), P('data')), out_specs=P('data')
    )
    def f(m, x):
      return m(x)

    y = f(m, x)

    jax.debug.visualize_array_sharding(y)

  Notice that here we simply used some ``PartitionSpec`` to define the spec
  the the whole model and data. This works for simple cases but if we need
  to assign different ``PartitionSpec`` to different parts of the model we
  need to use ``StateSharding`` and create some filters that allow us to target
  specific parts of the model. Here's an example of how to do tensor parallelism
  for a simple MLP block using ``StateSharding`` and filters::

    mesh = jax.sharding.Mesh(jax.local_devices(), ('model',))

    class MLP(nnx.Module):
      def __init__(self, din, dhidden, dout, *, rngs: nnx.Rngs):
        self.linear1 = nnx.Linear(din, dhidden, use_bias=False, rngs=rngs)
        self.linear2 = nnx.Linear(dhidden, dout, use_bias=False, rngs=rngs)

      def __call__(self, x):
        return self.linear2(jax.nn.relu(self.linear1(x)))

    m = MLP(2, 64, 3, rngs=nnx.Rngs(0))
    x = jnp.ones((32, 2))

    def path_ends_with(*path_suffix): # custom filter
      return lambda path, value: path[-len(path_suffix):] == path_suffix

    model_spec = nnx.StateSharding({
      path_ends_with('linear1', 'kernel'): P(None, 'model'),
      path_ends_with('linear2', 'kernel'): P('model', None),
    })

    @nnx.shard_map(mesh=mesh, in_specs=(model_spec, P(None)), out_specs=P(None))
    def f(m, x):
      y = m(x)
      return jax.lax.psum(y, 'model')

    y = f(m, x)

    jax.debug.visualize_array_sharding(m.linear1.kernel[...])
    jax.debug.visualize_array_sharding(m.linear2.kernel[...])


  Alternatively, a ``State`` object with the exact PartitionSpec for each
  state then you can be passed to ``StateSharding``::

    mesh = jax.sharding.Mesh(jax.local_devices(), ('model',))

    class MLP(nnx.Module):
      def __init__(self, din, dhidden, dout, *, rngs: nnx.Rngs):
        self.linear1 = nnx.Linear(din, dhidden, use_bias=False, rngs=rngs)
        self.linear2 = nnx.Linear(dhidden, dout, use_bias=False, rngs=rngs)

      def __call__(self, x):
        return self.linear2(jax.nn.relu(self.linear1(x)))

    m = MLP(2, 64, 3, rngs=nnx.Rngs(0))
    x = jnp.ones((32, 2))

    model_spec = nnx.State(
      {
        'linear1': {'kernel': P(None, 'model')},
        'linear2': {'kernel': P('model', None)},
      }
    )

    @nnx.shard_map(
      mesh=mesh,
      in_specs=(nnx.StateSharding(model_spec), P(None)),
      out_specs=P(None),
    )
    def f(m, x):
      y = m(x)
      return jax.lax.psum(y, 'model')

    y = f(m, x)

    jax.debug.visualize_array_sharding(m.linear1.kernel[...])
    jax.debug.visualize_array_sharding(m.linear2.kernel[...])

  Here ``model_spec`` was created manually but you can also automate
  this process by using ``nnx.get_partition_spec`` to automatically
  create it for you (see
  `Scale up on multiple devices <https://flax.readthedocs.io/en/latest/guides/flax_gspmd.html>`_
  ).

  Args:
    f: callable to be mapped. Each application of ``f``, or "instance" of ``f``,
      takes as input a shard of the mapped-over arguments and produces a shard
      of the output.
    mesh: a ``jax.sharding.Mesh`` representing the array of devices over which
      to shard the data and on which to execute instances of ``f``. The names of
      the ``Mesh`` can be used in collective communication operations in ``f``.
      This is typically created by a utility function like
      :func:`jax.experimental.mesh_utils.create_device_mesh`.
    in_specs: a pytree with ``jax.sharding.PartitionSpec``or ``nnx.StateSharding``
      (mapping substates to ``PartitionSpec``s) instances as leaves,
      with a tree structure that is a tree prefix of the
      args tuple to be mapped over. Similar to ``jax.sharding.NamedSharding``,
      each ``PartitionSpec`` represents how the corresponding argument (or subtree
      of arguments) should be sharded along the named axes of ``mesh``. In each
      ``PartitionSpec``, mentioning a ``mesh`` axis name at a position expresses sharding
      the corresponding argument array axis along that positional axis; not
      mentioning an axis name expresses replication. If an argument, or argument
      subtree, has a corresponding spec of None, that argument is not sharded.
    out_specs: a pytree with ``jax.sharding.PartitionSpec`` or ``nnx.StateSharding``
      (mapping substates to ``PartitionSpec``s) instances as leaves, with a tree structure
      that is a tree prefix of the output of ``f``.
      Each ``PartitionSpec`` represents how the corresponding output shards should be
      concatenated. In each ``PartitionSpec``, metioning a ``mesh`` axis name at
      a position expresses concatenation of that mesh axis's shards along the
      corresponding positional axis. Not mentioning a ``mesh`` axis name
      expresses a promise that the output values are equal along that mesh axis,
      and that rather than concatenating only a single value should be produced.
    axis_names: optional set of axis names from ``mesh`` over which the function ``f``
      is manual. If empty, ``f``, is manual over all mesh axes.
    check_vma: optional boolean representing whether to enable additional validity
      checks and automatic differentiation optimizations. The validity checks concern
      whether any mesh axis names not mentioned in ``out_specs`` are consistent with
      how the outputs of ``f`` are replicated.

  Returns:
    A callable that applies the input function ``f`` across data sharded according to
    the ``mesh`` and ``in_specs``.
  """
  if f is Missing:
    return functools.partial(
        shard_map,
        mesh=mesh,
        in_specs=in_specs,
        out_specs=out_specs,
        axis_names=axis_names,
        check_vma=check_vma,
    )  # type: ignore[return-value]
  assert not isinstance(f, type)

  # Detect bound nnx.Module methods and raise error.
  f_unbound, _, was_bound = _resolve_bound_callable(f)
  if was_bound:
    _raise_bound_method_error('shard_map')

  kwarg_specs = PartitionSpec()
  jax_in_specs = jax.tree.map(
    lambda x: extract.NodeStates(
      _graphdef=PartitionSpec(),  # type: ignore[arg-type]
      states=x.shardings,
      metadata=x,
    )
    if isinstance(x, StateSharding)
    else x,
    in_specs,
  )
  jax_out_specs = jax.tree.map(
    lambda x: extract.NodeStates(
      _graphdef=PartitionSpec(),  # type: ignore[arg-type]
      states=x.shardings,
      metadata=x,
    )
    if isinstance(x, StateSharding)
    else x,
    out_specs,
  )

  @functools.wraps(f)
  def shard_map_wrapper(*args, **kwargs):
    # run dynamic_cache_context before update_context
    with graph.update_context(shard_map_wrapper):
      pure_args, pure_kwargs = extract.to_tree(
        (args, kwargs),
        prefix=(in_specs, kwarg_specs)
        if in_specs is not None or kwarg_specs is not None
        else None,
        split_fn=_jit_split_fn,
        check_aliasing=in_specs is not None or kwarg_specs is not None,
        ctxtag=shard_map_wrapper,
      )
      pure_args_out, pure_kwargs_out, pure_out = shard_map_fn(
        *pure_args, **pure_kwargs
      )
      _args_out, _kwargs_out, out = extract.from_tree(
        (pure_args_out, pure_kwargs_out, pure_out),
        merge_fn=_jit_merge_fn,
        is_inner=False,
        ctxtag=shard_map_wrapper,
      )
    return out

  shard_map_fn = jax.shard_map(
      ShardMapFn(f_unbound, in_specs, out_specs, kwarg_specs, shard_map_wrapper),
      mesh=mesh,
      in_specs=jax_in_specs,
      out_specs=(jax_in_specs, kwarg_specs, jax_out_specs),  # type: ignore
      axis_names=axis_names,
      check_vma=check_vma,
  )

  shard_map_wrapper.inner = shard_map_fn  # type: ignore

  return shard_map_wrapper  # type: ignore


# We can't use private methods from jax._src.api_util
# We copy the function: api_util.fun_signature
def _fun_signature(fun: tp.Callable) -> inspect.Signature | None:
  try:
    return inspect.signature(fun)
  except (ValueError, TypeError):
    return None

# Adapted copy of private jax function from api_util: fun_signature
def _resolve_argnums(
    fun: tp.Callable,
    static_argnums: int | tp.Sequence[int] | None,
    static_argnames: str | tp.Iterable[str] | None,
) -> tuple[int, ...]:
  def _ensure_index_tuple(x: tp.Any) -> tuple[int, ...]:
    """Convert x to a tuple of indices."""
    try:
      return (operator.index(x),)
    except TypeError:
      return tuple(map(operator.index, x))

  def _ensure_str(x: str) -> str:
    if not isinstance(x, str):
      raise TypeError(f"argument is not a string: {x}")
    return x

  def _ensure_str_tuple(x: str | tp.Iterable[str]) -> tuple[str, ...]:
    """Convert x to a tuple of strings."""
    if isinstance(x, str):
      return (x,)
    else:
      return tuple(map(_ensure_str, x))

  signature = _fun_signature(fun)
  if signature is None:
    # Some built-in functions don't support signature.
    # See: https://github.com/python/cpython/issues/73485
    # In this case no validation is done
    static_argnums = () if static_argnums is None else _ensure_index_tuple(
        static_argnums)
  else:
    # Infer argnums and argnames according to docstring
    # If nums is None and names is not None, then nums are inferred from the
    # names and vice-versa.
    _POSITIONAL_OR_KEYWORD = inspect.Parameter.POSITIONAL_OR_KEYWORD
    _POSITIONAL_ARGUMENTS = (
      inspect.Parameter.POSITIONAL_ONLY, inspect.Parameter.POSITIONAL_OR_KEYWORD
    )

    def infer_argnums_and_argnames(
        sig: inspect.Signature,
        argnums: int | tp.Iterable[int] | None,
        argnames: str | tp.Iterable[str] | None,
      ) -> tuple[tuple[int, ...], tuple[str, ...]]:
      """Infer missing argnums and argnames for a function with inspect."""
      if argnums is None and argnames is None:
        return (), ()

      if argnums is not None and argnames is not None:
        argnums = _ensure_index_tuple(argnums)
        argnames = _ensure_str_tuple(argnames)
        return argnums, argnames

      parameters = sig.parameters
      if argnums is None:
        assert argnames is not None
        argnames = _ensure_str_tuple(argnames)
        argnums = tuple(
            i for i, (k, param) in enumerate(parameters.items())
            if param.kind == _POSITIONAL_OR_KEYWORD and k in argnames
        )
      else:
        argnums = _ensure_index_tuple(argnums)
        argnames = tuple(
            k for i, (k, param) in enumerate(parameters.items())
            if param.kind == _POSITIONAL_OR_KEYWORD and i in argnums
        )
      return argnums, argnames

    def _validate_argnums(sig: inspect.Signature, argnums: tuple[int, ...], argnums_name: str) -> None:
      n_pos_args = 0
      for param in sig.parameters.values():
        if param.kind in _POSITIONAL_ARGUMENTS:
          n_pos_args += 1

        elif param.kind is inspect.Parameter.VAR_POSITIONAL:
          # We can have any number of positional arguments
          return

      if argnums and (-min(argnums) > n_pos_args or max(argnums) >= n_pos_args):
        raise ValueError(f"Jitted function has {argnums_name}={argnums}, "
                        f"but only accepts {n_pos_args} positional arguments.")

    static_argnums, static_argnames = infer_argnums_and_argnames(
        signature, static_argnums, static_argnames)

    # Validation
    _validate_argnums(signature, static_argnums, "static_argnums")

  return static_argnums<|MERGE_RESOLUTION|>--- conflicted
+++ resolved
@@ -30,15 +30,11 @@
   statelib,
   variablelib,
 )
-<<<<<<< HEAD
 from flax.nnx.transforms.transforms import (
   _resolve_bound_callable,
   _raise_bound_method_error,
 )
-from flax.typing import MISSING, Missing
-=======
 from flax.typing import MISSING, Missing, PathParts
->>>>>>> 5109e2c5
 
 F = tp.TypeVar('F', bound=tp.Callable[..., tp.Any])
 P = tp.ParamSpec('P')
