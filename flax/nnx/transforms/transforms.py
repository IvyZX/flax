# Copyright 2024 The Flax Authors.
#
# Licensed under the Apache License, Version 2.0 (the "License");
# you may not use this file except in compliance with the License.
# You may obtain a copy of the License at
#
#     http://www.apache.org/licenses/LICENSE-2.0
#
# Unless required by applicable law or agreed to in writing, software
# distributed under the License is distributed on an "AS IS" BASIS,
# WITHOUT WARRANTIES OR CONDITIONS OF ANY KIND, either express or implied.
# See the License for the specific language governing permissions and
# limitations under the License.
# pytype: skip-file
from __future__ import annotations

from abc import abstractmethod
import dataclasses
import functools
import inspect
import typing as tp

from jax._src import checkify as checkify_lib

from flax.nnx import (
  extract,
  graph,
  variablelib,
)
from flax.nnx.module import Module
from flax.nnx.proxy_caller import (
  CallableProxy,
  DelayedAccessor,
)
from flax.nnx.transforms import general
from flax.typing import MISSING, Leaf, Missing
import jax
import jax.core
import jax.stages

A = tp.TypeVar('A')
C = tp.TypeVar('C')
B = tp.TypeVar('B')
F = tp.TypeVar('F', bound=tp.Callable[..., tp.Any])
G = tp.TypeVar('G', bound=tp.Callable[..., tp.Any])
M = tp.TypeVar('M', bound=Module)
MA = tp.TypeVar('MA', bound=Module)
N = tp.TypeVar('N', bound=Module)
StrInt = tp.TypeVar('StrInt', str, int)
AxisName = tp.Hashable
Leaves = list[Leaf]
Index = int


@tp.overload
def resolve_kwargs(
  fun: tp.Callable[..., tp.Any],
  args: tuple,
  kwargs: dict[str, tp.Any],
) -> tuple: ...
@tp.overload
def resolve_kwargs() -> tp.Callable[[F], F]: ...
def resolve_kwargs(
  fun: tp.Callable[..., tp.Any] | Missing = MISSING,
  args: tuple | Missing = MISSING,
  kwargs: dict[str, tp.Any] | Missing = MISSING,
) -> tuple | tp.Callable[[F], F]:
  if isinstance(fun, Missing):

    def resolve_kwargs_decorator(f):
      @functools.wraps(f)
      def resolve_kwargs_wrapper(*args, **kwargs):
        args = resolve_kwargs(f, args, kwargs)
        return f(*args)

      return resolve_kwargs_wrapper

    return resolve_kwargs_decorator  # type: ignore

  if isinstance(args, Missing):
    raise ValueError('args must be provided')
  if isinstance(kwargs, Missing):
    raise ValueError('kwargs must be provided')

  if isinstance(fun, functools.partial):
    # functools.partial should have an opaque signature.
    fun = lambda *args, **kwargs: None
  ba = inspect.signature(fun).bind(*args, **kwargs)
  ba.apply_defaults()
  if ba.kwargs:
    raise TypeError('keyword arguments could not be resolved to positions')
  else:
    return ba.args



# -------------------------------
# helper utilities for bound methods & indices
# -------------------------------

def _resolve_bound_callable(
  f: tp.Callable[..., tp.Any],
) -> tuple[tp.Callable[..., tp.Any], tp.Any | None, bool]:
  """Detects and extracts bound methods from NNX Module callables.

  This function unwraps functools.partial layers to reach the underlying
  callable before checking if it's a bound method of an NNX Module.

  Args:
    f: A callable that may be a bound method of an NNX Module, potentially
       wrapped in functools.partial.

  Returns:
    A tuple of (unbound_fn, bound_self, was_bound) where:
    - unbound_fn: The unbound function (or original if not bound)
    - bound_self: The Module instance if f was bound, None otherwise
    - was_bound: True if f was a bound method, False otherwise

  Note:
    Preserves functools.partial wrappers around the callable and follows
    the same detection pattern as _get_unbound_fn in bridge/module.py.
    Detection occurs before any argnum shifting or index normalization.
  """
  # Unwrap functools.partial layers to reach the underlying callable.
  partials: list[tuple[tuple[tp.Any, ...], dict[str, tp.Any] | None]] = []
  g = f
  while isinstance(g, functools.partial):  # type: ignore[arg-type]
    partials.append((g.args or (), g.keywords))  # type: ignore[attr-defined]
    g = g.func  # type: ignore[attr-defined]

  bound_self = getattr(g, "__self__", None)
  was_bound = bool(inspect.ismethod(g) and isinstance(bound_self, Module))
  if was_bound:
    g = g.__func__  # type: ignore[attr-defined]

  # Reapply partials in reverse unwrap order.
  for args, kwargs in reversed(partials):
    kwargs = {} if kwargs is None else kwargs
    g = functools.partial(g, *args, **kwargs)

  return g, (bound_self if was_bound else None), was_bound


def _raise_bound_method_error(transform_name: str):
  """Raises a standardized error for bound method usage with NNX transforms.

  Args:
    transform_name: Name of the transform (e.g., 'grad', 'jit', 'remat').
  """
  raise ValueError(
    f"nnx.{transform_name} does not support bound methods. "
    f"Use the decorator form @nnx.{transform_name} or call "
    f"nnx.{transform_name}(MyClass.method)(instance, ...) with the unbound method."
  )


class LiftedModule(tp.Generic[M], Module):  # type: ignore[ignored-abstractmethod]
  @abstractmethod
  def _call(self, accessor: DelayedAccessor, *args, **kwargs) -> tp.Any:
    pass

  @property
  @abstractmethod
  def _submodule(self) -> M:
    pass  # type: ignore[bad-return-type] # why pytype?

  def __call__(self, *args, **kwargs) -> tp.Any:
    return self.call(*args, **kwargs)  # type: ignore

  @property
  def call(self) -> tp.Any:
    module = self

    def check_and_call(accessor: DelayedAccessor, *args, **kwargs):
      return self._call(accessor, *args, **kwargs)

    proxy = CallableProxy(check_and_call)  # type: ignore[arg-type]

    while isinstance(module._submodule, LiftedModule):
      module = module._submodule
      proxy = proxy.call

    return proxy  # type: ignore


# -------------------------------
# simple transforms
# -------------------------------
@dataclasses.dataclass(frozen=True)
class ValueMetadata:
  var_type: type[variablelib.Variable]
  value: tp.Any
  metadata: dict[str, tp.Any]


def _flatten_value_metadata(
  value_metadata: tp.Union[tp.Any, ValueMetadata],
):
  metadata = tuple(sorted(value_metadata.metadata.items()))
  return (value_metadata.value,), (value_metadata.var_type, metadata)


def _unflatten_value_metadata(aux_data, children):
  var_type, metadata_items = aux_data
  metadata = dict(metadata_items)
  return ValueMetadata(var_type=var_type, value=children[0], metadata=metadata)


jax.tree_util.register_pytree_node(
  ValueMetadata,
  _flatten_value_metadata,
  _unflatten_value_metadata,
)


def _to_value_metadata(node):
  def to_value_metadata(x):
    if isinstance(x, variablelib.Variable):
      value = x.get_raw_value()
      if variablelib.is_array_ref(value):
        value = value[...]
      metadata = x.get_metadata()
      return ValueMetadata(var_type=x.var_type, value=value, metadata=metadata)
    return x

  return jax.tree.map(
    to_value_metadata,
    node,
    is_leaf=lambda x: isinstance(x, variablelib.Variable),
  )


def _to_variable(node):
  def to_variable(x):
    if isinstance(x, ValueMetadata):
      var = x.var_type._new(x.value, x.metadata)
      return var
    return x

  return jax.tree.map(
    to_variable, node, is_leaf=lambda x: isinstance(x, ValueMetadata)
  )


def eval_shape(
  f: tp.Callable[..., A],
  *args: tp.Any,
  **kwargs: tp.Any,
) -> A:
  """A "lifted" version of `jax.eval_shape <https://jax.readthedocs.io/en/latest/_autosummary/jax.eval_shape.html#jax.eval_shape>`_
    that can handle `flax.nnx.Module <https://flax.readthedocs.io/en/latest/api_reference/flax.nnx/module.html#flax.nnx.Module>`_
    / graph nodes as arguments.

  Similar to ``jax.eval_shape``, it computes the shape/dtype of a function `f` without
    performing any floating point operations (FLOPs) which can be expensive. This can be
    useful for performing shape inference, for example.
  """
  # Detect bound nnx.Module methods and raise error.
  f_call, _, was_bound = _resolve_bound_callable(f)

  if was_bound:
    _raise_bound_method_error('eval_shape')

  args, kwargs = extract.to_tree((args, kwargs))

  @functools.wraps(f)
  def _eval_shape_fn(*args, **kwargs):
    args, kwargs = extract.from_tree((args, kwargs))
<<<<<<< HEAD
    out = f_call(*args, **kwargs)
    return graph.to_arrays(extract.to_tree(out), allow_duplicates=True)
=======
    out = f(*args, **kwargs)
    return _to_value_metadata(extract.to_tree(out))
>>>>>>> 5109e2c5

  out = jax.eval_shape(_eval_shape_fn, *args, **kwargs)
  return extract.from_tree(_to_variable(out))

@dataclasses.dataclass(eq=False)
class CheckifyFn:
  f: tp.Callable[..., tp.Any]

  def __post_init__(self):
    functools.update_wrapper(self, self.f)

  def __call__(self, *pure_args, **pure_kwargs):
    args, kwargs = extract.from_tree(
      (pure_args, pure_kwargs), ctxtag='checkify', is_inner=True
    )
    out = self.f(*args, **kwargs)

    args_out, kwargs_out = extract.clear_non_graph_nodes((args, kwargs))
    pure_args_out, pure_kwargs_out, pure_out = extract.to_tree(
      (args, kwargs, out), ctxtag='checkify'
    )
    return pure_args_out, pure_kwargs_out, pure_out

def checkify(
  f: tp.Callable[..., checkify_lib.Out],
  errors: frozenset[type[checkify_lib.JaxException]] = checkify_lib.user_checks,  # type: ignore
) -> tp.Callable[..., tuple[checkify_lib.Error, checkify_lib.Out]]:
  """Reference-aware version of `jax.experimental.checkify
  <https://flax.readthedocs.io/en/latest/nnx_basics.html#the-flax-functional-api>`_.

  Example::

    >>> import jax
    >>> import jax.numpy as jnp
    >>> from jax.experimental import checkify
    >>> import dataclasses
    >>> from flax import nnx
    ...
    >>> class Foo(nnx.Module):
    ...   def __init__(self, a):
    ...     self.a = nnx.Param(a)
    ...
    >>> @nnx.jit
    ... def f(m):
    ...   y = jnp.sin(m.a) # error
    ...   return m.a + y
    ...
    >>> m = Foo(a=jnp.inf)
    >>> err, out = nnx.checkify(f, errors=checkify.float_checks)(m)
    >>> # err.throw()
    >>> print(err)
    Error(nan generated by primitive: sin.)
  """
  # Detect bound nnx.Module methods and raise error.
  f_call, _, was_bound = _resolve_bound_callable(f)

  if was_bound:
    _raise_bound_method_error('checkify')

  checkify_fn = checkify_lib.checkify(CheckifyFn(f_call), errors)

  @functools.wraps(f)
  @graph.update_context('checkify')
  def jit_wrapper(*args, **kwargs):
    pure_args, pure_kwargs = extract.to_tree(
      (args, kwargs),
      ctxtag='checkify',
    )
    error, (pure_args_out, pure_kwargs_out, pure_out) = checkify_fn(
      *pure_args, **pure_kwargs
    )

    args_out, kwargs_out, out = extract.from_tree(
      (pure_args_out, pure_kwargs_out, pure_out),
      ctxtag='checkify',
      is_inner=False,
    )

    return error, out

  return jit_wrapper  # type: ignore


@general.split_inputs(ctxtag='cond')
def cond(
  pred,
  true_fun: tp.Callable[..., A],
  false_fun: tp.Callable[..., A],
  *operands,
  **kwargs,
) -> A:
  return jax.lax.cond(
    pred,
    general.merge_inputs(true_fun, ctxtag='cond'),
    general.merge_inputs(false_fun, ctxtag='cond'),
    *operands,
    **kwargs,
  )


@general.split_inputs(ctxtag='switch')
def switch(
  index,
  branches: tp.Sequence[tp.Callable[..., A]],
  *operands,
) -> A:
  return jax.lax.switch(
    index,
    [general.merge_inputs(f, ctxtag='switch') for f in branches],
    *operands,
  )<|MERGE_RESOLUTION|>--- conflicted
+++ resolved
@@ -266,13 +266,8 @@
   @functools.wraps(f)
   def _eval_shape_fn(*args, **kwargs):
     args, kwargs = extract.from_tree((args, kwargs))
-<<<<<<< HEAD
     out = f_call(*args, **kwargs)
-    return graph.to_arrays(extract.to_tree(out), allow_duplicates=True)
-=======
-    out = f(*args, **kwargs)
     return _to_value_metadata(extract.to_tree(out))
->>>>>>> 5109e2c5
 
   out = jax.eval_shape(_eval_shape_fn, *args, **kwargs)
   return extract.from_tree(_to_variable(out))
