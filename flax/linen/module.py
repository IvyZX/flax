--- conflicted
+++ resolved
@@ -25,7 +25,6 @@
 from typing import (Any, Callable, Sequence, Iterable, List, Optional, Tuple,
                     Set, Type, Union, TypeVar, Generic, Dict)
 
-from flax.errors import CallCompactUnboundModuleError, InitModuleInvalidRngError, JaxOmnistagingError
 import jax
 from jax import tree_util
 import numpy as np
@@ -53,7 +52,10 @@
 
 def _check_omnistaging():
   if not jax.config.omnistaging_enabled:
-    raise JaxOmnistagingError()
+    raise RuntimeError(
+        "Flax linen API requires JAX omnistaging to be enabled:\n"
+        "  from jax.config import config\n"
+        "  config.enable_omnistaging()")
 
 
 def _indent(x: str, num_spaces: int):
@@ -268,7 +270,7 @@
 
     if is_compact_method:
       if self.scope is None:
-        raise CallCompactUnboundModuleError()
+        raise ValueError("Can't call compact methods on unbound modules")
       self._state.in_compact_method = True
     _context.module_stack.append(self)
     try:
@@ -291,7 +293,8 @@
 def _wrap_hash(hash_fn: Callable[..., Any]) -> Callable[..., Any]:
   @functools.wraps(hash_fn)
   def wrapped(self):
-    assert self.scope == None, 'Can\'t call __hash__ on modules that hold variables.'
+    if self.scope is not None:
+      raise ValueError('Can\'t call __hash__ on modules that hold variables.')
     return hash_fn(self)
   return wrapped
 
@@ -311,7 +314,8 @@
     return method_or_fn.__func__  # pytype: disable=attribute-error
   elif callable(method_or_fn):
     return method_or_fn
-  assert True, 'Expected a function or method.'
+  else:
+    raise ValueError('Expect a function or method.')
 
 
 @dataclasses.dataclass
@@ -431,7 +435,8 @@
     # Use cls.__dict__ to get annotations of cls itself (no parent class).
     annotations = dict(cls.__dict__.get('__annotations__', {}))
     if 'parent' in annotations or 'name' in annotations:
-      raise ReservedModuleAttributeError(annotations)
+      raise ValueError(
+          f'properties `parent` and `name` are reserved: {annotations}')
     # Add `parent` and `name` default fields at end.
     # We temporarily modify base class __dataclass_fields__ to force desired
     # argument behavior and ordering from dataclass class-transform.
@@ -462,7 +467,10 @@
     n_compact_fns = len([method_name for method_name in methods
                          if hasattr(getattr(cls, method_name), 'compact')])
     if n_compact_fns > 1:
-      raise MultipleMethodsCompactError()
+      raise RuntimeError(
+          'Only one method per class can be @compact. You can remove @compact '
+          'and define submodules and variables in setup(), or use two '
+          'separate modules.')
 
   @classmethod
   def _wrap_module_methods(cls):
@@ -483,7 +491,7 @@
     """Sets an attribute on this Module.
     
     We overload setattr solely to support pythonic naming via assignment of 
-    submodules in the special :meth:`setup` function::
+    submodules in the special setup() function::
 
       self.submodule_name = MyModule(...)
 
@@ -495,52 +503,6 @@
       name: Attribute to set.
       val: Value of the attribute.
     """
-<<<<<<< HEAD
-    print('name', name)
-    print('val', val)
-    print('setup called', self._state.setup_called)
-    if name != '_state' and self._state.setup_called:
-      print('JAAA')
-      # Raises a TypeError just like frozen python dataclasses.
-      raise SetAttributeFrozenModuleError()
-
-    # We don't mess with the parent module.
-    if name == 'parent':
-      pass
-    # Modules have been passed in as dataclass args and set in __init__.
-    elif name in self.__dataclass_fields__ and self.__dataclass_fields__[name].init:  # pytype: disable=attribute-error
-      pass
-    # Submodules are being defined and attached in setup()
-    else:
-      val = _freeze_attr(val)
-      for suffix, subvalue in _get_suffix_value_pairs(val):
-        if isinstance(subvalue, Module):
-          if not self._state.in_setup:
-            raise AssignSubModuleOutsideSetupError()
-          if subvalue.parent is _unspecified_parent:
-            subvalue.parent = self
-          elif subvalue.parent is not self:
-            raise ValueError("Can't attach to remote parent in setup, pass in "
-                             "bound Modules from outside as an argument.")
-          if subvalue.name is not None:
-            raise ValueError(
-                "In setup, assign names of Modules via self.<name> and not "
-                "using keyword argument name=\"<name>\"")
-          subvalue.name = f'{name}{suffix}'
-          subvalue.__post_init__()
-        # val is a parameter array or a Variable reference class.
-        elif isinstance(subvalue, (np.ndarray, jax.interpreters.xla.DeviceArray,
-                                   Variable)) and self._state.in_setup:
-          var_name = f'{name}{suffix}'
-          # namecheck to ensure named variable matches self attribute name.
-          if (suffix == '' and  # not when assigning lists or dicts
-              self._state.last_varname and self._state.last_varname != var_name):
-            raise ValueError(f'Variable name {self._state.last_varname} must '
-                             f'equal attribute name {var_name}.')
-          self._state.last_varname = None
-    # Finally, always run default __setattr__ to attach to self.__dict__.
-    object.__setattr__(self, name, val)
-=======
     is_dataclass_attr = name in self.__dataclass_fields__ and self.__dataclass_fields__[name].init  # pytype: disable=attribute-error
     
     if not self._state.in_setup and not is_dataclass_attr:
@@ -553,7 +515,6 @@
     # Submodules are being defined and attached in setup()
     else:
       self._register_submodules(name, val)
->>>>>>> e720d8fc
 
   def __getattr__(self, name: str) -> Any:
     """Call setup() before getting any setup-defined attributes."""
@@ -869,8 +830,6 @@
     if method is None:
       method = self.__class__.__call__
     else:
-      if not inspect.ismethod(method):
-        raise ApplyModuleInvalidMethodError(type(self).__name__, method)
       method = _get_unbound_fn(method)
     fn = lambda scope: method(self.clone(parent=scope), *args, **kwargs)
     if capture_intermediates is True:
@@ -898,8 +857,7 @@
       collections.
     """
     if not isinstance(rngs, dict):
-      if rngs.shape != (2,):
-        raise InitModuleInvalidRngError(type(self).__name, rngs)
+      assert rngs.shape == (2,)
       rngs = {'params': rngs}
     return self.apply(
         {}, *args, rngs=rngs, method=method, mutable=True, **kwargs)
@@ -1109,4 +1067,4 @@
   # def materialized(self, variables={}, rngs={}):
   #   assert self.scope is None, ("Can't attach a module twice."
   #                               " Maybe you want to clone first?")
-  #   return self.clone(parent=Scope(variables, rngs))
+  #   return self.clone(parent=Scope(variables, rngs))