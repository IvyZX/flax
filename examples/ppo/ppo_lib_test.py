--- conflicted
+++ resolved
@@ -16,13 +16,8 @@
 
 import jax
 import flax
-<<<<<<< HEAD
-import numpy as onp
-=======
-from flax import nn
 import numpy as np
->>>>>>> 634a78ff
-import numpy.testing as onp_testing
+import numpy.testing as np_testing
 from absl.testing import absltest
 
 import ppo_lib
@@ -56,7 +51,7 @@
     correct_gae = np.array([[0.375, -0.5546875], [-1., -0.4375], [-1.5, 0.5]])
     actual_gae = ppo_lib.gae_advantages(rewards, terminal_masks, values,
                                         discount, gae_param)
-    onp_testing.assert_allclose(actual_gae, correct_gae)
+    np_testing.assert_allclose(actual_gae, correct_gae)
 # test environment and preprocessing
 class TestEnvironmentPreprocessing(absltest.TestCase):
   def choose_random_game(self):
@@ -100,18 +95,13 @@
     optimizer = models.create_optimizer(initial_params, lr)
     self.assertTrue(isinstance(optimizer, flax.optim.base.Optimizer))
     test_batch_size, obs_shape = 10, (84, 84, 4)
-<<<<<<< HEAD
-    random_input = onp.random.random(size=(test_batch_size,) + obs_shape)
+    random_input = np.random.random(size=(test_batch_size,) + obs_shape)
     log_probs, values = agent.policy_action(optimizer.target, module,
         random_input)
-=======
-    random_input = np.random.random(size=(test_batch_size,) + obs_shape)
-    log_probs, values = optimizer.target(random_input)
->>>>>>> 634a78ff
     self.assertEqual(values.shape, (test_batch_size, 1))
     sum_probs = np.sum(np.exp(log_probs), axis=1)
     self.assertEqual(sum_probs.shape, (test_batch_size, ))
-    onp_testing.assert_allclose(sum_probs, np.ones((test_batch_size, )),
+    np_testing.assert_allclose(sum_probs, np.ones((test_batch_size, )),
                                 atol=1e-6)
 
 # test one optimization step
